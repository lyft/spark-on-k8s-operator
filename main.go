--- conflicted
+++ resolved
@@ -20,16 +20,13 @@
 
 import (
 	"flag"
-<<<<<<< HEAD
-	"fmt"
-=======
 	"os"
 	"os/signal"
 	"syscall"
 	"time"
 
->>>>>>> 1e7918c8
 	"github.com/golang/glog"
+
 	apiv1 "k8s.io/api/core/v1"
 	apiextensionsclient "k8s.io/apiextensions-apiserver/pkg/client/clientset/clientset"
 	"k8s.io/apimachinery/pkg/util/clock"
@@ -37,10 +34,6 @@
 	_ "k8s.io/client-go/plugin/pkg/client/auth/gcp"
 	"k8s.io/client-go/rest"
 	"k8s.io/client-go/tools/clientcmd"
-	"os"
-	"os/signal"
-	"syscall"
-	"time"
 
 	crdclientset "k8s.io/spark-on-k8s-operator/pkg/client/clientset/versioned"
 	crdinformers "k8s.io/spark-on-k8s-operator/pkg/client/informers/externalversions"
@@ -49,40 +42,6 @@
 	"k8s.io/spark-on-k8s-operator/pkg/crd"
 	ssacrd "k8s.io/spark-on-k8s-operator/pkg/crd/scheduledsparkapplication"
 	sacrd "k8s.io/spark-on-k8s-operator/pkg/crd/sparkapplication"
-<<<<<<< HEAD
-	"k8s.io/spark-on-k8s-operator/pkg/initializer"
-	"k8s.io/spark-on-k8s-operator/pkg/util"
-)
-
-var (
-	master = flag.String("master", "", "The address of the Kubernetes API server. "+
-		"Overrides any value in kubeconfig. Only required if out-of-cluster.")
-	kubeConfig = flag.String("kubeConfig", "", "Path to a kube config. Only required if "+
-		"out-of-cluster.")
-	checkDns          = flag.Bool("check-dns", true, "Whether to check the presence of kube-dns")
-	enableInitializer = flag.Bool("enable-initializer", true, "Whether to enable the "+
-		"Spark pod initializer.")
-	installCRDs        = flag.Bool("install-crds", true, "Whether to install CRDs")
-	initializerThreads = flag.Int("initializer-threads", 10, "Number of worker threads "+
-		"used by the Spark Pod initializer (if it's enabled).")
-	controllerThreads = flag.Int("controller-threads", 10, "Number of worker threads "+
-		"used by the SparkApplication controller.")
-	submissionRunnerThreads = flag.Int("submission-threads", 3, "Number of worker threads "+
-		"used by the SparkApplication submission runner.")
-	resyncInterval = flag.Int("resync-interval", 30, "Informer resync interval in seconds")
-	namespace      = flag.String("namespace", apiv1.NamespaceAll, "The Kubernetes namespace to manage. "+
-		"Will manage custom resource objects of the managed CRD types for the whole cluster if unset.")
-
-	enableMetrics = flag.Bool("enable-metrics", true, "Whether to enable the "+
-		"metrics endpoint.")
-	metricsPort     = flag.String("metrics-port", ":10254", "Port for the metrics endpoint.")
-	metricsEndpoint = flag.String("metrics-endpoint", "/metrics", "Metrics endpoint")
-	metricsPrefix   = flag.String("metrics-prefix", "", "Prefix for the metrics")
-)
-
-func main() {
-	var metricsLabels arrayFlags
-=======
 	"k8s.io/spark-on-k8s-operator/pkg/util"
 	"k8s.io/spark-on-k8s-operator/pkg/webhook"
 )
@@ -108,7 +67,6 @@
 
 func main() {
 	var metricsLabels util.ArrayFlags
->>>>>>> 1e7918c8
 	flag.Var(&metricsLabels, "metrics-labels", "Labels for the metrics")
 	flag.Parse()
 
@@ -133,12 +91,6 @@
 
 		glog.Info("Enabling metrics collecting and exporting to Prometheus")
 		util.InitializeMetrics(metricConfig)
-	}
-
-	var metricsBundle *util.PrometheusMetrics
-	if *enableMetrics {
-		glog.Info("Enabling metrics")
-		metricsBundle = util.NewPrometheusMetrics(*metricsEndpoint, *metricsPort, *metricsPrefix, metricsLabels)
 	}
 
 	glog.Info("Starting the Spark operator")
@@ -176,11 +128,7 @@
 		time.Duration(*resyncInterval)*time.Second,
 		factoryOpts...)
 	applicationController := sparkapplication.NewController(
-<<<<<<< HEAD
-		crdClient, kubeClient, apiExtensionsClient, factory, *submissionRunnerThreads, metricsBundle, *namespace)
-=======
 		crdClient, kubeClient, apiExtensionsClient, factory, *submissionRunnerThreads, metricConfig, *namespace)
->>>>>>> 1e7918c8
 	scheduledApplicationController := scheduledsparkapplication.NewController(
 		crdClient, kubeClient, apiExtensionsClient, factory, clock.RealClock{})
 
@@ -226,38 +174,4 @@
 		return clientcmd.BuildConfigFromFlags(masterUrl, kubeConfig)
 	}
 	return rest.InClusterConfig()
-<<<<<<< HEAD
-}
-
-func checkKubeDNS(kubeClient clientset.Interface) error {
-	endpoints, err := kubeClient.CoreV1().Endpoints("kube-system").Get("kube-dns", metav1.GetOptions{})
-	if err != nil {
-		if errors.IsNotFound(err) {
-			glog.Error("no endpoints for kube-dns found in namespace kube-system")
-		} else {
-			glog.Errorf("failed to get endpoints for kube-dns in namespace kube-system: %v", err)
-		}
-		glog.Error("cluster add-on kube-dns is required to run Spark applications")
-		return err
-	}
-
-	if len(endpoints.Subsets) == 0 {
-		glog.Error("cluster add-on kube-dns is required to run Spark applications")
-		return fmt.Errorf("no endpoints for kube-dns available in namespace kube-system")
-	}
-
-	return nil
-}
-
-type arrayFlags []string
-
-func (a *arrayFlags) String() string {
-	return fmt.Sprint(*a)
-}
-
-func (a *arrayFlags) Set(value string) error {
-	*a = append(*a, value)
-	return nil
-=======
->>>>>>> 1e7918c8
 }