#
# Copyright 2017 Google LLC
#
# Licensed under the Apache License, Version 2.0 (the "License");
# you may not use this file except in compliance with the License.
# You may obtain a copy of the License at
#
#     https://www.apache.org/licenses/LICENSE-2.0
#
# Unless required by applicable law or agreed to in writing, software
# distributed under the License is distributed on an "AS IS" BASIS,
# WITHOUT WARRANTIES OR CONDITIONS OF ANY KIND, either express or implied.
# See the License for the specific language governing permissions and
# limitations under the License.
#

# Gopkg.toml example
#
# Refer to https://github.com/golang/dep/blob/master/docs/Gopkg.toml.md
# for detailed Gopkg.toml documentation.
#
# required = ["github.com/user/thing/cmd/thing"]
# ignored = ["github.com/user/project/pkgX", "bitbucket.org/user/project/pkgA/pkgY"]
#
# [[constraint]]
#   name = "github.com/user/project"
#   version = "1.0.0"
#
# [[constraint]]
#   name = "github.com/user/project2"
#   branch = "dev"
#   source = "github.com/myfork/project2"
#
# [[override]]
#  name = "github.com/x/y"
#  version = "2.4.0"

required = [
  "k8s.io/code-generator/cmd/client-gen",
  "k8s.io/code-generator/cmd/deepcopy-gen",
  "k8s.io/code-generator/cmd/defaulter-gen",
]

[[constraint]]
  branch = "master"
  name = "github.com/prometheus/client_golang"

[[constraint]]
  name = "github.com/google/go-cloud"
  version = "0.1.0"

[[constraint]]
  name = "cloud.google.com/go"
  version = "0.18.0"

[[constraint]]
  name = "github.com/aws/aws-sdk-go"
  version = "1.14.6"

[[constraint]]
  branch = "master"
  name = "github.com/golang/glog"

[[constraint]]
  name = "github.com/spf13/cobra"
  version = "0.0.1"

[[constraint]]
  name = "github.com/stretchr/testify"
  version = "1.1.4"

[[constraint]]
  branch = "master"
  name = "golang.org/x/net"

[[constraint]]
<<<<<<< HEAD
  version = "kubernetes-1.11.2"
=======
>>>>>>> e8b19182
  name = "k8s.io/api"
  version = "kubernetes-1.13.4"

[[constraint]]
<<<<<<< HEAD
  version = "kubernetes-1.11.4"
=======
>>>>>>> e8b19182
  name = "k8s.io/apiextensions-apiserver"
  version = "kubernetes-1.13.4"

[[constraint]]
<<<<<<< HEAD
  version = "kubernetes-1.11.2"
=======
>>>>>>> e8b19182
  name = "k8s.io/apimachinery"
  version = "kubernetes-1.13.4"

[[constraint]]
<<<<<<< HEAD
  version = "kubernetes-1.11.2"
=======
>>>>>>> e8b19182
  name = "k8s.io/client-go"
  version = "kubernetes-1.13.4"

[[constraint]]
  branch = "master"
  name = "github.com/olekukonko/tablewriter"

[[constraint]]
  name = "github.com/robfig/cron"
  revision = "df38d32658d8788cd446ba74db4bb5375c4b0cb3"

[[constraint]]
  branch = "master"
  name = "k8s.io/code-generator"

[[constraint]]
  name = "github.com/evanphx/json-patch"
  version = "3.0.0"

[[constraint]]
  name = "github.com/google/uuid"
  version = "1.1.1"<|MERGE_RESOLUTION|>--- conflicted
+++ resolved
@@ -74,34 +74,18 @@
   name = "golang.org/x/net"
 
 [[constraint]]
-<<<<<<< HEAD
-  version = "kubernetes-1.11.2"
-=======
->>>>>>> e8b19182
   name = "k8s.io/api"
   version = "kubernetes-1.13.4"
 
 [[constraint]]
-<<<<<<< HEAD
-  version = "kubernetes-1.11.4"
-=======
->>>>>>> e8b19182
   name = "k8s.io/apiextensions-apiserver"
   version = "kubernetes-1.13.4"
 
 [[constraint]]
-<<<<<<< HEAD
-  version = "kubernetes-1.11.2"
-=======
->>>>>>> e8b19182
   name = "k8s.io/apimachinery"
   version = "kubernetes-1.13.4"
 
 [[constraint]]
-<<<<<<< HEAD
-  version = "kubernetes-1.11.2"
-=======
->>>>>>> e8b19182
   name = "k8s.io/client-go"
   version = "kubernetes-1.13.4"
 
