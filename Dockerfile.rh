--- conflicted
+++ resolved
@@ -22,14 +22,9 @@
 
 ARG SPARK_IMAGE=gcr.io/spark-operator/spark:v2.4.0
 
-<<<<<<< HEAD
-FROM golang:1.12.0-alpine as builder
-ARG DEP_VERSION="0.5.1"
-=======
 FROM golang:1.12.5-alpine as builder
 ARG DEP_VERSION="0.5.3"
->>>>>>> d28a4481
-RUN apk add --no-cache bash git 
+RUN apk add --no-cache bash git
 ADD https://github.com/golang/dep/releases/download/v${DEP_VERSION}/dep-linux-amd64 /usr/bin/dep
 RUN chmod +x /usr/bin/dep
 
