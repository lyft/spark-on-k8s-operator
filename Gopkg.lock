--- conflicted
+++ resolved
@@ -41,11 +41,43 @@
   version = "v11.7.0"
 
 [[projects]]
-<<<<<<< HEAD
-  digest = "1:caa0dd28ed37413187a581c75146eb9bfd16b63808df5b76515fec95550e651f"
-=======
+  branch = "master"
+  digest = "1:091c6104bc7b34caf24a8602bc9f705e288ea52db47a89f53ea6c3b9e0e089eb"
+  name = "github.com/GoogleCloudPlatform/spark-on-k8s-operator"
+  packages = [
+    "pkg/apis/sparkoperator.k8s.io",
+    "pkg/apis/sparkoperator.k8s.io/v1alpha1",
+    "pkg/apis/sparkoperator.k8s.io/v1beta1",
+    "pkg/client/clientset/versioned",
+    "pkg/client/clientset/versioned/fake",
+    "pkg/client/clientset/versioned/scheme",
+    "pkg/client/clientset/versioned/typed/sparkoperator.k8s.io/v1alpha1",
+    "pkg/client/clientset/versioned/typed/sparkoperator.k8s.io/v1alpha1/fake",
+    "pkg/client/clientset/versioned/typed/sparkoperator.k8s.io/v1beta1",
+    "pkg/client/clientset/versioned/typed/sparkoperator.k8s.io/v1beta1/fake",
+    "pkg/client/informers/externalversions",
+    "pkg/client/informers/externalversions/internalinterfaces",
+    "pkg/client/informers/externalversions/sparkoperator.k8s.io",
+    "pkg/client/informers/externalversions/sparkoperator.k8s.io/v1alpha1",
+    "pkg/client/informers/externalversions/sparkoperator.k8s.io/v1beta1",
+    "pkg/client/listers/sparkoperator.k8s.io/v1alpha1",
+    "pkg/client/listers/sparkoperator.k8s.io/v1beta1",
+    "pkg/config",
+    "pkg/controller/scheduledsparkapplication",
+    "pkg/controller/sparkapplication",
+    "pkg/crd",
+    "pkg/crd/scheduledsparkapplication",
+    "pkg/crd/sparkapplication",
+    "pkg/util",
+    "pkg/webhook",
+    "sparkctl/cmd",
+    "test/e2e/framework",
+  ]
+  pruneopts = ""
+  revision = "0d21aed3ab5f10fc71d12d93f3449746a78933d4"
+
+[[projects]]
   digest = "1:e1fc4e86ce21dca811fb1a59438f55e442cfcbdfc3346637ad87a448dca6a657"
->>>>>>> 0d21aed3
   name = "github.com/aws/aws-sdk-go"
   packages = [
     "aws",
@@ -86,13 +118,8 @@
     "service/sts",
   ]
   pruneopts = ""
-<<<<<<< HEAD
-  revision = "130ebb7dc1d6b5a940198b47642fc8b20936a65d"
-  version = "v1.16.1"
-=======
   revision = "56c1def75689cceec1fa6f14c2eedb4b798827f9"
   version = "v1.19.11"
->>>>>>> 0d21aed3
 
 [[projects]]
   branch = "master"
@@ -248,14 +275,6 @@
   version = "v1.0.0"
 
 [[projects]]
-<<<<<<< HEAD
-  digest = "1:463579773f7f97e3a97ae6fb32abc90c03493e903a11c756a588bed06d0535e2"
-  name = "github.com/googleapis/gax-go"
-  packages = ["."]
-  pruneopts = ""
-  revision = "b001040cd31805261cbd978842099e326dfa857b"
-  version = "v2.0.2"
-=======
   digest = "1:ad92aa49f34cbc3546063c7eb2cabb55ee2278b72842eda80e2a20a8a06a8d73"
   name = "github.com/google/uuid"
   packages = ["."]
@@ -270,7 +289,6 @@
   pruneopts = ""
   revision = "beaecbbdd8af86aa3acf14180d53828ce69400b2"
   version = "v2.0.4"
->>>>>>> 0d21aed3
 
 [[projects]]
   digest = "1:16b2837c8b3cf045fa2cdc82af0cf78b19582701394484ae76b2c3bc3c99ad73"
@@ -286,11 +304,7 @@
 
 [[projects]]
   branch = "master"
-<<<<<<< HEAD
-  digest = "1:eede220689865fd159e62b669d4d72ae20e258cf2d483e33169992861f5c2eb8"
-=======
   digest = "1:537962aabc461d7349615554e235b894d150054bbb5bf7d4f9d513ffdb960e5c"
->>>>>>> 0d21aed3
   name = "github.com/gophercloud/gophercloud"
   packages = [
     ".",
@@ -302,30 +316,18 @@
     "pagination",
   ]
   pruneopts = ""
-<<<<<<< HEAD
-  revision = "9d88c34913a98b99b621982f092f117d52eaac42"
-
-[[projects]]
-  branch = "master"
-  digest = "1:5e345eb75d8bfb2b91cfbfe02a82a79c0b2ea55cf06c5a4d180a9321f36973b4"
-=======
   revision = "6c7ac67f8855bb8bdc19ef8356d303c02d976342"
 
 [[projects]]
   branch = "master"
   digest = "1:326d7083af3723768cd8150db99b8ac730837b05ef290d5a042562905cc26210"
->>>>>>> 0d21aed3
   name = "github.com/gregjones/httpcache"
   packages = [
     ".",
     "diskcache",
   ]
   pruneopts = ""
-<<<<<<< HEAD
-  revision = "c63ab54fda8f77302f8d414e19933f2b6026a089"
-=======
   revision = "3befbb6ad0cc97d4c25d851e9528915809e1a22f"
->>>>>>> 0d21aed3
 
 [[projects]]
   digest = "1:6e87163a02e172de60dc68c263b375079f6b08fe81d32611fe12ffadd673b1b8"
@@ -455,11 +457,7 @@
 
 [[projects]]
   branch = "master"
-<<<<<<< HEAD
-  digest = "1:3ecc358df6f1d3a5ad67323f9711aed05de4aaa7d35465172f504ebd90c02321"
-=======
   digest = "1:a9e1248f9a8400db1892d1021a09f06832425d23049333a6d0af47639b038449"
->>>>>>> 0d21aed3
   name = "github.com/prometheus/client_golang"
   packages = [
     "prometheus",
@@ -467,11 +465,7 @@
     "prometheus/promhttp",
   ]
   pruneopts = ""
-<<<<<<< HEAD
-  revision = "3c1fbfb44a75bdc443e03be1b48e445d848d0657"
-=======
   revision = "7490f0a74525a1f863eaf81b42f3ead3a1ecc43a"
->>>>>>> 0d21aed3
 
 [[projects]]
   branch = "master"
@@ -482,12 +476,7 @@
   revision = "fd36f4220a901265f90734c3183c5f0c91daa0b8"
 
 [[projects]]
-<<<<<<< HEAD
-  branch = "master"
-  digest = "1:3015ace839b82abfb015b6fc2aebf32f4a6a8c522defacd916552387948c22a8"
-=======
   digest = "1:96af18a3819d2ff7d6aa07e6e50955b11e477dbc8b890324c67462b84adca56b"
->>>>>>> 0d21aed3
   name = "github.com/prometheus/common"
   packages = [
     "expfmt",
@@ -495,28 +484,16 @@
     "model",
   ]
   pruneopts = ""
-<<<<<<< HEAD
-  revision = "4724e9255275ce38f7179b2478abeae4e28c904f"
-
-[[projects]]
-  branch = "master"
-  digest = "1:2a434946be9f2f5498b2405a8607768aab439237ea13deff2edc59d9a44f8891"
-=======
   revision = "cfeb6f9992ffa54aaa4f2170ade4067ee478b250"
   version = "v0.2.0"
 
 [[projects]]
   branch = "master"
   digest = "1:1b213893f9ce51b3510fe3b34323024fbed05306e744f900095991ef006ee235"
->>>>>>> 0d21aed3
   name = "github.com/prometheus/procfs"
   packages = ["."]
   pruneopts = ""
-<<<<<<< HEAD
-  revision = "1dc9a6cbc91aacc3e8b2d63db4d2e957a5394ac4"
-=======
   revision = "ea9eea63887261e4d8ed8315f4078e88d540c725"
->>>>>>> 0d21aed3
 
 [[projects]]
   digest = "1:6ab228f39a195cb1dab3564a0f27dc24a52bb3a19fa58dd2967f1e7b2482d82b"
@@ -579,17 +556,6 @@
 
 [[projects]]
   branch = "master"
-<<<<<<< HEAD
-  digest = "1:887074c37fcefc2f49b5ae9c6f9f36107341aec23185613d0e9f1ee81db7f94a"
-  name = "golang.org/x/crypto"
-  packages = ["ssh/terminal"]
-  pruneopts = ""
-  revision = "505ab145d0a99da450461ae2c1a9f6cd10d1f447"
-
-[[projects]]
-  branch = "master"
-  digest = "1:ea539c13b066dac72a940b62f37600a20ab8e88057397c78f3197c1a48475425"
-=======
   digest = "1:79c9390c9986545f84bdf2600e380c5938c7b27067290514e964367cd4102476"
   name = "golang.org/x/crypto"
   packages = ["ssh/terminal"]
@@ -599,7 +565,6 @@
 [[projects]]
   branch = "master"
   digest = "1:09972eaa1645553c1cf5b0d2b471aa3aef8d9ab88ca45528e131cd32e8572fb9"
->>>>>>> 0d21aed3
   name = "golang.org/x/net"
   packages = [
     "context",
@@ -612,19 +577,11 @@
     "trace",
   ]
   pruneopts = ""
-<<<<<<< HEAD
-  revision = "351d144fa1fc0bd934e2408202be0c29f25e35a0"
-
-[[projects]]
-  branch = "master"
-  digest = "1:ea010cdb976f9de0c763728a76278f9109fca3299abd0dc3e8f2ccb9ff347268"
-=======
   revision = "eb5bcb51f2a31c7d5141d810b70815c05d9c9146"
 
 [[projects]]
   branch = "master"
   digest = "1:348696484a568aa816b0aa29d4924afa1a4e5492e29a003eaf365f650a53c7b4"
->>>>>>> 0d21aed3
   name = "golang.org/x/oauth2"
   packages = [
     ".",
@@ -634,49 +591,29 @@
     "jwt",
   ]
   pruneopts = ""
-<<<<<<< HEAD
-  revision = "d668ce993890a79bda886613ee587a69dd5da7a6"
-
-[[projects]]
-  branch = "master"
-  digest = "1:88ecca26e54f601a8733c9a31d9f0883b915216a177673f0467f6b864fd0d90f"
-=======
   revision = "9f3314589c9a9136388751d9adae6b0ed400978a"
 
 [[projects]]
   branch = "master"
   digest = "1:0142c968b74c157abbb0220c05fa2bdde8a3a4509d6134b35ef75d5b58afb721"
->>>>>>> 0d21aed3
   name = "golang.org/x/sync"
   packages = [
     "errgroup",
     "semaphore",
   ]
   pruneopts = ""
-<<<<<<< HEAD
-  revision = "42b317875d0fa942474b76e1b46a6060d720ae6e"
-
-[[projects]]
-  branch = "master"
-  digest = "1:f395e242234b55e1a48dc10441247269dcb66d02df74d5f2011157390a826623"
-=======
   revision = "e225da77a7e68af35c70ccbf71af2b83e6acac3c"
 
 [[projects]]
   branch = "master"
   digest = "1:55c52474bb389797ed66db92966e2b9ddc98a25d9d05c8aa55787fe03d4d4084"
->>>>>>> 0d21aed3
   name = "golang.org/x/sys"
   packages = [
     "unix",
     "windows",
   ]
   pruneopts = ""
-<<<<<<< HEAD
-  revision = "70b957f3b65e069b4930ea94e2721eefa0f8f695"
-=======
   revision = "4b34438f7a67ee5f45cc6132e2bad873a20324e9"
->>>>>>> 0d21aed3
 
 [[projects]]
   digest = "1:5acd3512b047305d49e8763eef7ba423901e85d5dd2fd1e71778a0ea8de10bd4"
@@ -709,17 +646,6 @@
 
 [[projects]]
   branch = "master"
-<<<<<<< HEAD
-  digest = "1:14cb1d4240bcbbf1386ae763957e04e2765ec4e4ce7bb2769d05fa6faccd774e"
-  name = "golang.org/x/time"
-  packages = ["rate"]
-  pruneopts = ""
-  revision = "85acf8d2951cb2a3bde7632f9ff273ef0379bcbd"
-
-[[projects]]
-  branch = "master"
-  digest = "1:7830fd45479ef5cc69a401ecac998fc1bdca4f7141f739ce8ea55474ddd70531"
-=======
   digest = "1:9522af4be529c108010f95b05f1022cb872f2b9ff8b101080f554245673466e1"
   name = "golang.org/x/time"
   packages = ["rate"]
@@ -729,7 +655,6 @@
 [[projects]]
   branch = "master"
   digest = "1:2fda42ffa1bcfcc9ce6463b187dd70024bd1b4b1c6734b8634b22a92cc1d7388"
->>>>>>> 0d21aed3
   name = "golang.org/x/tools"
   packages = [
     "go/ast/astutil",
@@ -745,18 +670,10 @@
     "internal/semver",
   ]
   pruneopts = ""
-<<<<<<< HEAD
-  revision = "bcd4e47d02889ebbc25c9f4bf3d27e4124b0bf9d"
-
-[[projects]]
-  branch = "master"
-  digest = "1:e44a68650b50394af521cf6b0c77cb0407cbbfdc6ba7b3adcf6bb87edc48c0c4"
-=======
   revision = "e5b8258f49188ec2c4702802a35d1ea0c7ccee77"
 
 [[projects]]
   digest = "1:5da26cd5580705cdb4082571febd49693717070d6d3543926bd20b8093482b1c"
->>>>>>> 0d21aed3
   name = "google.golang.org/api"
   packages = [
     "gensupport",
@@ -772,12 +689,8 @@
     "transport/http/internal/propagation",
   ]
   pruneopts = ""
-<<<<<<< HEAD
-  revision = "1a5ef82f9af45ef51c486291ef2b0a16d82fdb95"
-=======
   revision = "0cbcb99a9ea0c8023c794b2693cbe1def82ed4d7"
   version = "v0.3.2"
->>>>>>> 0d21aed3
 
 [[projects]]
   digest = "1:0a6cbf5be24f00105d33c9f6d2f40b8149e0316537a92be1b0d4c761b7ae39fb"
@@ -800,11 +713,7 @@
 
 [[projects]]
   branch = "master"
-<<<<<<< HEAD
-  digest = "1:5fc6c317675b746d0c641b29aa0aab5fcb403c0d07afdbf0de86b0d447a0502a"
-=======
   digest = "1:6cbc03e8d4c5724d6228c88f1402d8cbd0a515561f73f0cecbb72f3d6576ff28"
->>>>>>> 0d21aed3
   name = "google.golang.org/genproto"
   packages = [
     "googleapis/api/annotations",
@@ -815,17 +724,10 @@
     "protobuf/field_mask",
   ]
   pruneopts = ""
-<<<<<<< HEAD
-  revision = "bd91e49a0898e27abb88c339b432fa53d7497ac0"
-
-[[projects]]
-  digest = "1:d141efe4aaad714e3059c340901aab3147b6253e58c85dafbcca3dd8b0e88ad6"
-=======
   revision = "64821d5d210748c883cd2b809589555ae4654203"
 
 [[projects]]
   digest = "1:9e9c6b3804858b1a058ef81027270d307b74f4ddd727d2edff0ca002dd304adb"
->>>>>>> 0d21aed3
   name = "google.golang.org/grpc"
   packages = [
     ".",
@@ -861,13 +763,8 @@
     "tap",
   ]
   pruneopts = ""
-<<<<<<< HEAD
-  revision = "df014850f6dee74ba2fc94874043a9f3f75fbfd8"
-  version = "v1.17.0"
-=======
   revision = "3507fb8e1a5ad030303c106fef3a47c9fdad16ad"
   version = "v1.19.1"
->>>>>>> 0d21aed3
 
 [[projects]]
   digest = "1:75fb3fcfc73a8c723efde7777b40e8e8ff9babf30d8c56160d01beffea8a95a6"
@@ -886,11 +783,7 @@
   version = "v2.2.2"
 
 [[projects]]
-<<<<<<< HEAD
-  digest = "1:2fe7efa9ea3052443378383d27c15ba088d03babe69a89815ce7fe9ec1d9aeb4"
-=======
   digest = "1:8a3902b1f1aab51953de9741e4a62daaab441788d85ba7f50709ceca8e26b6ff"
->>>>>>> 0d21aed3
   name = "k8s.io/api"
   packages = [
     "admission/v1beta1",
@@ -929,19 +822,11 @@
     "storage/v1beta1",
   ]
   pruneopts = ""
-<<<<<<< HEAD
-  revision = "2d6f90ab1293a1fb871cf149423ebb72aa7423aa"
-  version = "kubernetes-1.11.2"
-
-[[projects]]
-  digest = "1:8d0626a61f77a1ae275d204b2e83e5faf950c1a9649ad633251352f19faed79d"
-=======
   revision = "5cb15d34447165a97c76ed5a60e4e99c8a01ecfe"
   version = "kubernetes-1.13.5"
 
 [[projects]]
   digest = "1:9a3453c42418ecce08acec41b6154a388e59d64848ef91f5445575f5d1fb7b5a"
->>>>>>> 0d21aed3
   name = "k8s.io/apiextensions-apiserver"
   packages = [
     "pkg/apis/apiextensions",
@@ -953,19 +838,11 @@
     "pkg/client/clientset/clientset/typed/apiextensions/v1beta1/fake",
   ]
   pruneopts = ""
-<<<<<<< HEAD
-  revision = "67bb9d92aa024a38a3e323cbb9e115e82c0d50b3"
-  version = "kubernetes-1.11.4"
-
-[[projects]]
-  digest = "1:b6b2fb7b4da1ac973b64534ace2299a02504f16bc7820cb48edb8ca4077183e1"
-=======
   revision = "475668423e9f8feb5e3cc53f37bfeb1ce37f2ce5"
   version = "kubernetes-1.13.5"
 
 [[projects]]
   digest = "1:c05610391a133b223e1736a3b8cbd725da30f64c0c6a93d6422714ccfd8f4a73"
->>>>>>> 0d21aed3
   name = "k8s.io/apimachinery"
   packages = [
     "pkg/api/equality",
@@ -1018,13 +895,6 @@
     "third_party/forked/golang/reflect",
   ]
   pruneopts = ""
-<<<<<<< HEAD
-  revision = "103fd098999dc9c0c88536f5c9ad2e5da39373ae"
-  version = "kubernetes-1.11.2"
-
-[[projects]]
-  digest = "1:da788b52eda4a8cd4c564a69051b029f310f4ec232cfa3ec0e49b80b0e7b6616"
-=======
   revision = "86fb29eff6288413d76bd8506874fddd9fccdff0"
   version = "kubernetes-1.13.5"
 
@@ -1042,7 +912,6 @@
 
 [[projects]]
   digest = "1:8dbb2adde0a196cc682fcff9f26d5d7f407a8639c8ee2936ac5da514582e1f65"
->>>>>>> 0d21aed3
   name = "k8s.io/client-go"
   packages = [
     "discovery",
@@ -1229,21 +1098,12 @@
     "util/workqueue",
   ]
   pruneopts = ""
-<<<<<<< HEAD
-  revision = "1f13a808da65775f22cbf47862c4e5898d8f4ca1"
-  version = "kubernetes-1.11.2"
-
-[[projects]]
-  branch = "master"
-  digest = "1:b76327c4796a4b2ed85f0431705cd023b50a910aec99c8b9440814a0f98418bc"
-=======
   revision = "7621a5ebb88b1e49ce7e7837ae8e99ca030a3c13"
   version = "kubernetes-1.13.5"
 
 [[projects]]
   branch = "master"
   digest = "1:bcdda675481aa9cad7586932de7077c107a76d2157872e4ae37d7a41ebd9bfe2"
->>>>>>> 0d21aed3
   name = "k8s.io/code-generator"
   packages = [
     "cmd/client-gen",
@@ -1262,19 +1122,11 @@
     "pkg/util",
   ]
   pruneopts = ""
-<<<<<<< HEAD
-  revision = "3a2206dd6a78497deceb3ae058417fdeb2036c7e"
-
-[[projects]]
-  branch = "master"
-  digest = "1:0cc7d194e005097afad585545a3049ac7b5d1e3a1bfa86aa6bf6f2fb0e0a5063"
-=======
   revision = "826a68e0d1203c132e5c01e06e271db403b08701"
 
 [[projects]]
   branch = "master"
   digest = "1:6a2a63e09a59caff3fd2d36d69b7b92c2fe7cf783390f0b7349fb330820f9a8e"
->>>>>>> 0d21aed3
   name = "k8s.io/gengo"
   packages = [
     "args",
@@ -1287,28 +1139,6 @@
     "types",
   ]
   pruneopts = ""
-<<<<<<< HEAD
-  revision = "fd15ee9cc2f77baa4f31e59e6acbf21146455073"
-
-[[projects]]
-  digest = "1:4f5eb833037cc0ba0bf8fe9cae6be9df62c19dd1c869415275c708daa8ccfda5"
-  name = "k8s.io/klog"
-  packages = ["."]
-  pruneopts = ""
-  revision = "a5bc97fbc634d635061f3146511332c7e313a55a"
-  version = "v0.1.0"
-
-[[projects]]
-  branch = "master"
-  digest = "1:e5d4ca90c0f3862515c98454bb37d4d340f4ceeca60ac3e0a5cb5857360aed7c"
-  name = "k8s.io/kube-openapi"
-  packages = ["pkg/util/proto"]
-  pruneopts = ""
-  revision = "0317810137be915b9cf888946c6e115c1bfac693"
-
-[[projects]]
-  digest = "1:a53c39a815a31aceb509f9987d7d8c65e74fcb1fcd5077eaf723a8defec1af90"
-=======
   revision = "e17681d19d3ac4837a019ece36c2a0ec31ffe985"
 
 [[projects]]
@@ -1329,7 +1159,6 @@
 
 [[projects]]
   digest = "1:196c0fe087e94a5dac71510ac816b73fe65dc90dc32d390e008299d7c42a679f"
->>>>>>> 0d21aed3
   name = "k8s.io/kubernetes"
   packages = [
     "pkg/kubectl/describe",
@@ -1355,19 +1184,41 @@
   name = "sigs.k8s.io/yaml"
   packages = ["."]
   pruneopts = ""
-<<<<<<< HEAD
-  revision = "ddf47ac13c1a9483ea035a79cd7c10005ff21a6d"
-  version = "v1.13.0"
-=======
   revision = "fd68e9863619f6ec2fdd8625fe1f02e7c877e480"
   version = "v1.1.0"
->>>>>>> 0d21aed3
 
 [solve-meta]
   analyzer-name = "dep"
   analyzer-version = 1
   input-imports = [
     "cloud.google.com/go/storage",
+    "github.com/GoogleCloudPlatform/spark-on-k8s-operator/pkg/apis/sparkoperator.k8s.io",
+    "github.com/GoogleCloudPlatform/spark-on-k8s-operator/pkg/apis/sparkoperator.k8s.io/v1alpha1",
+    "github.com/GoogleCloudPlatform/spark-on-k8s-operator/pkg/apis/sparkoperator.k8s.io/v1beta1",
+    "github.com/GoogleCloudPlatform/spark-on-k8s-operator/pkg/client/clientset/versioned",
+    "github.com/GoogleCloudPlatform/spark-on-k8s-operator/pkg/client/clientset/versioned/fake",
+    "github.com/GoogleCloudPlatform/spark-on-k8s-operator/pkg/client/clientset/versioned/scheme",
+    "github.com/GoogleCloudPlatform/spark-on-k8s-operator/pkg/client/clientset/versioned/typed/sparkoperator.k8s.io/v1alpha1",
+    "github.com/GoogleCloudPlatform/spark-on-k8s-operator/pkg/client/clientset/versioned/typed/sparkoperator.k8s.io/v1alpha1/fake",
+    "github.com/GoogleCloudPlatform/spark-on-k8s-operator/pkg/client/clientset/versioned/typed/sparkoperator.k8s.io/v1beta1",
+    "github.com/GoogleCloudPlatform/spark-on-k8s-operator/pkg/client/clientset/versioned/typed/sparkoperator.k8s.io/v1beta1/fake",
+    "github.com/GoogleCloudPlatform/spark-on-k8s-operator/pkg/client/informers/externalversions",
+    "github.com/GoogleCloudPlatform/spark-on-k8s-operator/pkg/client/informers/externalversions/internalinterfaces",
+    "github.com/GoogleCloudPlatform/spark-on-k8s-operator/pkg/client/informers/externalversions/sparkoperator.k8s.io",
+    "github.com/GoogleCloudPlatform/spark-on-k8s-operator/pkg/client/informers/externalversions/sparkoperator.k8s.io/v1alpha1",
+    "github.com/GoogleCloudPlatform/spark-on-k8s-operator/pkg/client/informers/externalversions/sparkoperator.k8s.io/v1beta1",
+    "github.com/GoogleCloudPlatform/spark-on-k8s-operator/pkg/client/listers/sparkoperator.k8s.io/v1alpha1",
+    "github.com/GoogleCloudPlatform/spark-on-k8s-operator/pkg/client/listers/sparkoperator.k8s.io/v1beta1",
+    "github.com/GoogleCloudPlatform/spark-on-k8s-operator/pkg/config",
+    "github.com/GoogleCloudPlatform/spark-on-k8s-operator/pkg/controller/scheduledsparkapplication",
+    "github.com/GoogleCloudPlatform/spark-on-k8s-operator/pkg/controller/sparkapplication",
+    "github.com/GoogleCloudPlatform/spark-on-k8s-operator/pkg/crd",
+    "github.com/GoogleCloudPlatform/spark-on-k8s-operator/pkg/crd/scheduledsparkapplication",
+    "github.com/GoogleCloudPlatform/spark-on-k8s-operator/pkg/crd/sparkapplication",
+    "github.com/GoogleCloudPlatform/spark-on-k8s-operator/pkg/util",
+    "github.com/GoogleCloudPlatform/spark-on-k8s-operator/pkg/webhook",
+    "github.com/GoogleCloudPlatform/spark-on-k8s-operator/sparkctl/cmd",
+    "github.com/GoogleCloudPlatform/spark-on-k8s-operator/test/e2e/framework",
     "github.com/aws/aws-sdk-go/aws",
     "github.com/aws/aws-sdk-go/aws/session",
     "github.com/aws/aws-sdk-go/service/s3",
