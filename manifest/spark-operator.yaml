--- conflicted
+++ resolved
@@ -21,43 +21,28 @@
   namespace: sparkoperator
   labels:
     app.kubernetes.io/name: sparkoperator
-<<<<<<< HEAD
     app.kubernetes.io/version: v2.2.0
-=======
-    app.kubernetes.io/version: v2.3.1-v1alpha1
->>>>>>> 4ab5be0b
 spec:
   replicas: 1
   selector:
     matchLabels:
       app.kubernetes.io/name: sparkoperator
-<<<<<<< HEAD
       app.kubernetes.io/version: v2.2.0
-=======
-      app.kubernetes.io/version: v2.3.1-v1alpha1
->>>>>>> 4ab5be0b
+
   strategy:
     type: Recreate
   template:
     metadata:
       labels:
         app.kubernetes.io/name: sparkoperator
-<<<<<<< HEAD
         app.kubernetes.io/version: v2.2.0
-=======
-        app.kubernetes.io/version: v2.3.1-v1alpha1
->>>>>>> 4ab5be0b
       initializers:
         pending: []
     spec:
       serviceAccountName: sparkoperator
       containers:
       - name: sparkoperator
-<<<<<<< HEAD
         image: gcr.io/spark-operator/spark-operator:v2.2.0
-=======
-        image: gcr.io/spark-operator/spark-operator:v2.3.1-v1alpha1-latest
->>>>>>> 4ab5be0b
         imagePullPolicy: Always
         command: ["/usr/bin/spark-operator"]
         ports:
