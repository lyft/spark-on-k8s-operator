--- conflicted
+++ resolved
@@ -316,7 +316,7 @@
 			Namespace: "default",
 		},
 		Status: v1alpha1.SparkApplicationStatus{
-			AppID:              "foo-123",
+			AppID: "foo-123",
 			SparkApplicationID: "spark-123",
 			AppState: v1alpha1.ApplicationState{
 				State:        v1alpha1.NewState,
@@ -331,7 +331,6 @@
 		t.Fatal(err)
 	}
 
-<<<<<<< HEAD
 	execCommand = func(command string, args ...string) *exec.Cmd {
 		cs := []string{"-test.run=TestHelperProcessSuccess", "--", command}
 		cs = append(cs, args...)
@@ -343,93 +342,6 @@
 	ctrl.syncSparkApplication("default/foo")
 	updatedApp, err := ctrl.crdClient.SparkoperatorV1alpha1().SparkApplications(app.Namespace).Get(app.Name, metav1.GetOptions{})
 	assert.Equal(t, v1alpha1.SubmittedState, updatedApp.Status.AppState.State)
-=======
-	testcases := []testcase{
-		{
-			name: "succeeded driver",
-			update: driverStateUpdate{
-				appName:            "foo",
-				appNamespace:       "default",
-				appID:              "foo-123",
-				sparkApplicationID: "spark-123",
-				podName:            "foo-driver",
-				nodeName:           "node1",
-				podPhase:           apiv1.PodSucceeded,
-			},
-			expectedAppState: v1alpha1.CompletedState,
-			expectedMetrics: metrics{
-				successMetricCount: 1,
-			},
-		},
-		{
-			name: "failed driver",
-			update: driverStateUpdate{
-				appName:            "foo",
-				appNamespace:       "default",
-				appID:              "foo-123",
-				sparkApplicationID: "spark-123",
-				podName:            "foo-driver",
-				nodeName:           "node1",
-				podPhase:           apiv1.PodFailed,
-			},
-			expectedAppState: v1alpha1.FailedState,
-			expectedMetrics: metrics{
-				successMetricCount: 1,
-				failedMetricCount:  1,
-			},
-		},
-		{
-			name: "running driver",
-			update: driverStateUpdate{
-				appName:            "foo",
-				appNamespace:       "default",
-				appID:              "foo-123",
-				sparkApplicationID: "spark-123",
-				podName:            "foo-driver",
-				nodeName:           "node1",
-				podPhase:           apiv1.PodRunning,
-			},
-			expectedAppState: v1alpha1.RunningState,
-			expectedMetrics: metrics{
-				runningMetricCount: 1,
-				successMetricCount: 1,
-				failedMetricCount:  1,
-			},
-		},
-	}
-
-	testFn := func(test testcase, t *testing.T) {
-		updatedApp := ctrl.processSingleDriverStateUpdate(&test.update)
-		if updatedApp == nil {
-			t.Fatal()
-		}
-
-		assert.Equal(
-			t,
-			test.expectedAppState,
-			updatedApp.Status.AppState.State,
-			"wanted application state %s got %s",
-			test.expectedAppState,
-			updatedApp.Status.AppState.State)
-
-		assert.Equal(t, test.expectedMetrics.successMetricCount, fetchCounterValue(ctrl.metrics.sparkAppSuccessCount, map[string]string{}))
-		assert.Equal(t, test.expectedMetrics.failedMetricCount, fetchCounterValue(ctrl.metrics.sparkAppFailureCount, map[string]string{}))
-		runningCount := ctrl.metrics.sparkAppRunningCount.Value(map[string]string{})
-		assert.Equal(t, test.expectedMetrics.runningMetricCount, runningCount)
-		assert.Equal(t, test.update.sparkApplicationID, updatedApp.Status.SparkApplicationID)
-		if isAppTerminated(updatedApp.Status.AppState.State) {
-			event := <-recorder.Events
-			if updatedApp.Status.AppState.State == v1alpha1.CompletedState {
-				assert.True(t, strings.Contains(event, "SparkDriverCompleted"))
-			} else if updatedApp.Status.AppState.State == v1alpha1.FailedState {
-				assert.True(t, strings.Contains(event, "SparkDriverFailed"))
-			}
-
-			event = <-recorder.Events
-			assert.True(t, strings.Contains(event, "SparkApplicationTerminated"))
-		}
-	}
->>>>>>> 1e7918c8
 
 	assert.Equal(t, float64(1), fetchCounterValue(ctrl.metrics.sparkAppSubmitCount, map[string]string{}))
 }
