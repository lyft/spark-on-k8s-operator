--- conflicted
+++ resolved
@@ -265,13 +265,8 @@
 	os.Setenv(kubernetesServiceHostEnvVar, "localhost")
 	os.Setenv(kubernetesServicePortEnvVar, "443")
 
-<<<<<<< HEAD
-	restartPolicyOnFailure := v1beta1.RestartPolicy{
-		Type:                       v1beta1.OnFailure,
-=======
 	restartPolicyOnFailure := v1beta2.RestartPolicy{
 		Type:                       v1beta2.OnFailure,
->>>>>>> 6f35a115
 		OnFailureRetries:           int32ptr(1),
 		OnFailureRetryInterval:     int64ptr(100),
 		OnSubmissionFailureRetries: int32ptr(1),
@@ -304,16 +299,10 @@
 		t.Fatal(err)
 	}
 	err = ctrl.syncSparkApplication("default/foo")
-<<<<<<< HEAD
-	updatedApp, err := ctrl.crdClient.SparkoperatorV1beta1().SparkApplications(app.Namespace).Get(app.Name, metav1.GetOptions{})
-
-	assert.Equal(t, v1beta1.FailedSubmissionState, updatedApp.Status.AppState.State)
-=======
 	updatedApp, err := ctrl.crdClient.SparkoperatorV1beta2().SparkApplications(app.Namespace).Get(app.Name, metav1.GetOptions{})
 	assert.Equal(t, v1beta2.FailedSubmissionState, updatedApp.Status.AppState.State)
 	assert.Equal(t, int32(1), updatedApp.Status.SubmissionAttempts)
 	assert.Equal(t, float64(1), fetchCounterValue(ctrl.metrics.sparkAppCount, map[string]string{}))
->>>>>>> 6f35a115
 	assert.Equal(t, float64(0), fetchCounterValue(ctrl.metrics.sparkAppSubmitCount, map[string]string{}))
 	assert.Equal(t, float64(1), fetchCounterValue(ctrl.metrics.sparkAppFailedSubmissionCount, map[string]string{}))
 
@@ -323,12 +312,6 @@
 	event = <-recorder.Events
 	assert.True(t, strings.Contains(event, "SparkApplicationSubmissionFailed"))
 
-<<<<<<< HEAD
-	// Attempt 2: Retry again.
-	updatedApp.Status.SubmissionTime = metav1.Time{Time: metav1.Now().Add(-100 * time.Second)}
-	ctrl, recorder = newFakeController(updatedApp)
-	_, err = ctrl.crdClient.SparkoperatorV1beta1().SparkApplications(app.Namespace).Create(updatedApp)
-=======
 	// Case 2: Job Creation Succeeded.
 	mockJobManager = fakeSubmissionJobManager{
 		createSubmissionJobCb: func(app *v1beta2.SparkApplication) (string, string, error) {
@@ -340,7 +323,6 @@
 	}
 	ctrl, recorder = newFakeController(app, &mockJobManager)
 	_, err = ctrl.crdClient.SparkoperatorV1beta2().SparkApplications(app.Namespace).Create(app)
->>>>>>> 6f35a115
 	if err != nil {
 		t.Fatal(err)
 	}
@@ -348,11 +330,7 @@
 	err = ctrl.syncSparkApplication("default/foo")
 	updatedApp, err = ctrl.crdClient.SparkoperatorV1beta2().SparkApplications(app.Namespace).Get(app.Name, metav1.GetOptions{})
 	assert.Nil(t, err)
-<<<<<<< HEAD
-	assert.Equal(t, v1beta1.FailedSubmissionState, updatedApp.Status.AppState.State)
-=======
 	assert.Equal(t, v1beta2.PendingSubmissionState, updatedApp.Status.AppState.State)
->>>>>>> 6f35a115
 	assert.Equal(t, float64(0), fetchCounterValue(ctrl.metrics.sparkAppSubmitCount, map[string]string{}))
 
 	// Validate Events
@@ -361,12 +339,6 @@
 	event = <-recorder.Events
 	assert.True(t, strings.Contains(event, "SubmissionJobCreated"))
 
-<<<<<<< HEAD
-	// Attempt 3: No more retries.
-	updatedApp.Status.SubmissionTime = metav1.Time{Time: metav1.Now().Add(-100 * time.Second)}
-	ctrl, recorder = newFakeController(updatedApp)
-	_, err = ctrl.crdClient.SparkoperatorV1beta1().SparkApplications(app.Namespace).Create(updatedApp)
-=======
 	//Case 3: Submission Success
 	mockJobManager = fakeSubmissionJobManager{
 		hasJobSucceededCb: func(app *v1beta2.SparkApplication) (*bool, *metav1.Time, error) {
@@ -375,7 +347,6 @@
 	}
 	ctrl, recorder = newFakeController(updatedApp, &mockJobManager)
 	_, err = ctrl.crdClient.SparkoperatorV1beta2().SparkApplications(app.Namespace).Create(updatedApp)
->>>>>>> 6f35a115
 	if err != nil {
 		t.Fatal(err)
 	}
@@ -412,9 +383,6 @@
 	err = ctrl.syncSparkApplication("default/foo")
 	updatedApp, err = ctrl.crdClient.SparkoperatorV1beta2().SparkApplications(app.Namespace).Get(app.Name, metav1.GetOptions{})
 	assert.Nil(t, err)
-<<<<<<< HEAD
-	assert.Equal(t, v1beta1.FailedState, updatedApp.Status.AppState.State)
-=======
 	assert.Equal(t, v1beta2.PendingSubmissionState, updatedApp.Status.AppState.State)
 
 	// Validate Events
@@ -422,7 +390,6 @@
 	assert.True(t, strings.Contains(event, "SparkApplicationPendingRerun"))
 	event = <-recorder.Events
 	assert.True(t, strings.Contains(event, "SubmissionJobCreated"))
->>>>>>> 6f35a115
 }
 
 func TestValidateDetectsNodeSelectorSuccessNoSelector(t *testing.T) {
@@ -528,13 +495,8 @@
 		assert.Equal(t, test.shouldRetry, shouldRetry)
 	}
 
-<<<<<<< HEAD
-	restartPolicyAlways := v1beta1.RestartPolicy{
-		Type:                   v1beta1.Always,
-=======
 	restartPolicyAlways := v1beta2.RestartPolicy{
 		Type:                   v1beta2.Always,
->>>>>>> 6f35a115
 		OnFailureRetryInterval: int64ptr(100),
 	}
 
@@ -542,13 +504,8 @@
 		Type: v1beta2.Never,
 	}
 
-<<<<<<< HEAD
-	restartPolicyOnFailure := v1beta1.RestartPolicy{
-		Type:                       v1beta1.OnFailure,
-=======
 	restartPolicyOnFailure := v1beta2.RestartPolicy{
 		Type:                       v1beta2.OnFailure,
->>>>>>> 6f35a115
 		OnFailureRetries:           int32ptr(1),
 		OnFailureRetryInterval:     int64ptr(100),
 		OnSubmissionFailureRetries: int32ptr(2),
@@ -732,13 +689,8 @@
 		}
 	}
 
-<<<<<<< HEAD
-	restartPolicyAlways := v1beta1.RestartPolicy{
-		Type:                   v1beta1.Always,
-=======
 	restartPolicyAlways := v1beta2.RestartPolicy{
 		Type:                   v1beta2.Always,
->>>>>>> 6f35a115
 		OnFailureRetryInterval: int64ptr(100),
 	}
 
@@ -746,13 +698,8 @@
 		Type: v1beta2.Never,
 	}
 
-<<<<<<< HEAD
-	restartPolicyOnFailure := v1beta1.RestartPolicy{
-		Type:                       v1beta1.OnFailure,
-=======
 	restartPolicyOnFailure := v1beta2.RestartPolicy{
 		Type:                       v1beta2.OnFailure,
->>>>>>> 6f35a115
 		OnFailureRetries:           int32ptr(1),
 		OnFailureRetryInterval:     int64ptr(100),
 		OnSubmissionFailureRetries: int32ptr(2),
@@ -802,51 +749,9 @@
 				Spec: v1beta2.SparkApplicationSpec{
 					RestartPolicy: restartPolicyAlways,
 				},
-<<<<<<< HEAD
-				Status: v1beta1.SparkApplicationStatus{
-					AppState: v1beta1.ApplicationState{
-						State: v1beta1.FailedSubmissionState,
-					},
-					SubmissionTime: metav1.Time{Time: metav1.Now().Add(-2000 * time.Second)},
-				},
-			},
-			expectedState: v1beta1.FailedSubmissionState,
-		},
-		{
-			app: &v1beta1.SparkApplication{
-				ObjectMeta: metav1.ObjectMeta{
-					Name:      "foo",
-					Namespace: "default",
-				},
-				Spec: v1beta1.SparkApplicationSpec{
-					RestartPolicy: restartPolicyAlways,
-				},
-				Status: v1beta1.SparkApplicationStatus{
-					AppState: v1beta1.ApplicationState{
-						State: v1beta1.FailedSubmissionState,
-					},
-					SubmissionTime: metav1.Time{Time: metav1.Now().Add(-2000 * time.Second)},
-				},
-			},
-			expectedState: v1beta1.SubmittedState,
-		},
-		{
-			app: &v1beta1.SparkApplication{
-				ObjectMeta: metav1.ObjectMeta{
-					Name:      "foo",
-					Namespace: "default",
-				},
-				Spec: v1beta1.SparkApplicationSpec{
-					RestartPolicy: restartPolicyAlways,
-				},
-				Status: v1beta1.SparkApplicationStatus{
-					AppState: v1beta1.ApplicationState{
-						State: v1beta1.FailingState,
-=======
 				Status: v1beta2.SparkApplicationStatus{
 					AppState: v1beta2.ApplicationState{
 						State: v1beta2.FailingState,
->>>>>>> 6f35a115
 					},
 					ExecutionAttempts: 1,
 					TerminationTime:   metav1.Time{Time: metav1.Now().Add(-2000 * time.Second)},
@@ -957,66 +862,23 @@
 					ExecutionAttempts: 1,
 					TerminationTime:   metav1.Time{Time: metav1.Now().Add(-2000 * time.Second)},
 				},
-<<<<<<< HEAD
-				Spec: v1beta1.SparkApplicationSpec{
+				Spec: v1beta2.SparkApplicationSpec{
 					RestartPolicy: restartPolicyOnFailure,
 				},
 			},
-			expectedState: v1beta1.PendingRerunState,
-		},
-		{
-			app: &v1beta1.SparkApplication{
-				ObjectMeta: metav1.ObjectMeta{
-					Name:      "foo",
-					Namespace: "default",
-				},
-				Status: v1beta1.SparkApplicationStatus{
-					AppState: v1beta1.ApplicationState{
-						State: v1beta1.FailedSubmissionState,
-					},
-				},
-				Spec: v1beta1.SparkApplicationSpec{
-					RestartPolicy: restartPolicyOnFailure,
-				},
-			},
-			expectedState: v1beta1.FailedState,
-		},
-		{
-			app: &v1beta1.SparkApplication{
-				ObjectMeta: metav1.ObjectMeta{
-					Name:      "foo",
-					Namespace: "default",
-				},
-				Status: v1beta1.SparkApplicationStatus{
-					AppState: v1beta1.ApplicationState{
-						State: v1beta1.FailedSubmissionState,
+			expectedState: v1beta2.PendingRerunState,
+		},
+		{
+			app: &v1beta2.SparkApplication{
+				ObjectMeta: metav1.ObjectMeta{
+					Name:      "foo",
+					Namespace: "default",
+				},
+				Status: v1beta2.SparkApplicationStatus{
+					AppState: v1beta2.ApplicationState{
+						State: v1beta2.FailedSubmissionState,
 					},
 					SubmissionTime: metav1.Now(),
-				},
-				Spec: v1beta1.SparkApplicationSpec{
-=======
-				Spec: v1beta2.SparkApplicationSpec{
->>>>>>> 6f35a115
-					RestartPolicy: restartPolicyOnFailure,
-				},
-			},
-			expectedState: v1beta2.PendingRerunState,
-		},
-		{
-			app: &v1beta2.SparkApplication{
-				ObjectMeta: metav1.ObjectMeta{
-					Name:      "foo",
-					Namespace: "default",
-				},
-				Status: v1beta2.SparkApplicationStatus{
-					AppState: v1beta2.ApplicationState{
-						State: v1beta2.FailedSubmissionState,
-					},
-<<<<<<< HEAD
-					SubmissionTime: metav1.Time{Time: metav1.Now().Add(-2000 * time.Second)},
-=======
-					SubmissionTime: metav1.Now(),
->>>>>>> 6f35a115
 				},
 				Spec: v1beta2.SparkApplicationSpec{
 					RestartPolicy: restartPolicyOnFailure,
