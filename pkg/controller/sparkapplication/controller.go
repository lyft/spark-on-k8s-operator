--- conflicted
+++ resolved
@@ -56,10 +56,6 @@
 	sparkExecutorIDLabel = "spark-exec-id"
 	queueTokenRefillRate = 50
 	queueTokenBucketSize = 500
-<<<<<<< HEAD
-	maximumUpdateRetries = 3
-=======
->>>>>>> 6f35a115
 )
 
 var (
@@ -79,12 +75,8 @@
 	podLister         v1.PodLister
 	jobLister         batchv1.JobLister
 	ingressURLFormat  string
-<<<<<<< HEAD
-	subJobManager     *submissionJobManager
-=======
 	batchSchedulerMgr *batchscheduler.SchedulerManager
 	subJobManager     submissionJobManager
->>>>>>> 6f35a115
 }
 
 // NewController creates a new Controller.
@@ -106,11 +98,7 @@
 	})
 	recorder := eventBroadcaster.NewRecorder(scheme.Scheme, apiv1.EventSource{Component: "spark-operator"})
 
-<<<<<<< HEAD
-	return newSparkApplicationController(crdClient, kubeClient, crdInformerFactory, informerFactory, recorder, metricsConfig, ingressURLFormat)
-=======
 	return newSparkApplicationController(crdClient, kubeClient, crdInformerFactory, informerFactory, recorder, metricsConfig, ingressURLFormat, batchSchedulerMgr)
->>>>>>> 6f35a115
 }
 
 func newSparkApplicationController(
@@ -126,14 +114,6 @@
 		"spark-application-controller")
 
 	controller := &Controller{
-<<<<<<< HEAD
-		crdClient:        crdClient,
-		kubeClient:       kubeClient,
-		recorder:         eventRecorder,
-		queue:            queue,
-		ingressURLFormat: ingressURLFormat,
-		subJobManager:    &submissionJobManager{kubeClient: kubeClient},
-=======
 		crdClient:         crdClient,
 		kubeClient:        kubeClient,
 		recorder:          eventRecorder,
@@ -141,7 +121,6 @@
 		ingressURLFormat:  ingressURLFormat,
 		batchSchedulerMgr: batchSchedulerMgr,
 		subJobManager:     &realSubmissionJobManager{kubeClient: kubeClient},
->>>>>>> 6f35a115
 	}
 
 	if metricsConfig != nil {
@@ -158,11 +137,7 @@
 	controller.applicationLister = crdInformer.Lister()
 
 	podsInformer := informerFactory.Core().V1().Pods()
-<<<<<<< HEAD
-	sparkPodEventHandler := newSparkPodEventHandler(controller.queue.AddRateLimited, controller.applicationLister)
-=======
 	sparkObjectEventHandler := newSparkObjectEventHandler(controller.queue.AddRateLimited, controller.applicationLister)
->>>>>>> 6f35a115
 	podsInformer.Informer().AddEventHandler(cache.ResourceEventHandlerFuncs{
 		AddFunc:    sparkObjectEventHandler.onObjectAdded,
 		UpdateFunc: sparkObjectEventHandler.onObjectUpdated,
@@ -170,11 +145,6 @@
 	})
 	controller.podLister = podsInformer.Lister()
 
-<<<<<<< HEAD
-	jobLister := informerFactory.Batch().V1().Jobs().Lister()
-	controller.jobLister = jobLister
-	controller.subJobManager = &submissionJobManager{kubeClient: kubeClient, jobLister: jobLister}
-=======
 	jobInformer := informerFactory.Batch().V1().Jobs()
 	jobInformer.Informer().AddEventHandler(cache.ResourceEventHandlerFuncs{
 		AddFunc:    sparkObjectEventHandler.onObjectAdded,
@@ -182,7 +152,6 @@
 		DeleteFunc: sparkObjectEventHandler.onObjectDeleted,
 	})
 	controller.subJobManager = &realSubmissionJobManager{kubeClient: kubeClient, jobLister: jobInformer.Lister()}
->>>>>>> 6f35a115
 
 	controller.cacheSynced = func() bool {
 		return crdInformer.Informer().HasSynced() && podsInformer.Informer().HasSynced()
@@ -482,14 +451,11 @@
 				return true
 			}
 		}
-<<<<<<< HEAD
-=======
 	case v1beta2.FailedSubmissionState:
 		// We retry only if the RestartPolicy is Always. The Submission Job already retries upto the OnSubmissionFailureRetries specified.
 		if app.Spec.RestartPolicy.Type == v1beta2.Always {
 			return true
 		}
->>>>>>> 6f35a115
 	}
 	return false
 }
@@ -553,12 +519,7 @@
 
 	// Take action based on application state.
 	switch appToUpdate.Status.AppState.State {
-<<<<<<< HEAD
-	case v1beta1.NewState:
-		// Try submitting the application to run.
-=======
 	case v1beta2.NewState:
->>>>>>> 6f35a115
 		c.recordSparkApplicationEvent(appToUpdate)
 		if err := c.validateSparkApplication(appToUpdate); err != nil {
 			appToUpdate.Status.AppState.State = v1beta2.FailedState
@@ -566,18 +527,6 @@
 		} else {
 			appToUpdate = c.submitSparkApplication(appToUpdate)
 		}
-<<<<<<< HEAD
-	case v1beta1.PendingSubmissionState:
-		// Check the status of the submission Job and set the application status accordingly.
-		succeeded, completionTime, err := c.subJobManager.hasJobSucceeded(appToUpdate)
-		if err != nil {
-			return err
-		}
-		if succeeded != nil {
-			if *succeeded {
-				c.createSparkUIResources(appToUpdate)
-				appToUpdate.Status.AppState.State = v1beta1.SubmittedState
-=======
 	case v1beta2.PendingSubmissionState:
 		// Check the status of the submission Job and set the application status accordingly.
 		succeeded, completionTime, err := c.subJobManager.hasJobSucceeded(appToUpdate)
@@ -587,25 +536,15 @@
 			if *succeeded {
 				c.createSparkUIResources(appToUpdate)
 				appToUpdate.Status.AppState.State = v1beta2.SubmittedState
->>>>>>> 6f35a115
 				appToUpdate.Status.ExecutionAttempts++
 				if completionTime != nil {
 					appToUpdate.Status.SubmissionTime = *completionTime
 				}
-<<<<<<< HEAD
-=======
 				c.recordSparkApplicationEvent(appToUpdate)
->>>>>>> 6f35a115
 			} else {
 				// Since we delegate submission retries to the Kubernetes Job controller, the fact that the
 				// submission Job failed means all the submission attempts failed. So we set the application
 				// state to FailedSubmission, which is a terminal state.
-<<<<<<< HEAD
-				appToUpdate.Status.AppState.State = v1beta1.FailedSubmissionState
-			}
-		}
-	case v1beta1.SucceedingState:
-=======
 				appToUpdate.Status.AppState.State = v1beta2.FailedSubmissionState
 				if err != nil {
 					// Propagate the error if the submission Job ended in failure after retries.
@@ -618,7 +557,6 @@
 			return err
 		}
 	case v1beta2.SucceedingState:
->>>>>>> 6f35a115
 		// The current run of the application has completed, check if it needs to be restarted.
 		if !shouldRetry(appToUpdate) {
 			// Application is not subject to retry. Move to terminal CompletedState.
@@ -632,12 +570,7 @@
 			}
 			appToUpdate.Status.AppState.State = v1beta2.PendingRerunState
 		}
-<<<<<<< HEAD
-	case v1beta1.FailingState:
-		// The current run of the application has failed, check if it needs to be restarted.
-=======
 	case v1beta2.FailingState:
->>>>>>> 6f35a115
 		if !shouldRetry(appToUpdate) {
 			// Application is not subject to retry. Move to terminal FailedState.
 			appToUpdate.Status.AppState.State = v1beta2.FailedState
@@ -650,11 +583,6 @@
 			}
 			appToUpdate.Status.AppState.State = v1beta2.PendingRerunState
 		}
-<<<<<<< HEAD
-	case v1beta1.FailedSubmissionState:
-		c.recordSparkApplicationEvent(appToUpdate)
-	case v1beta1.InvalidatingState:
-=======
 	case v1beta2.FailedSubmissionState:
 		// Submission Job terminated in failure, check if the application needs to be retried.
 		if !shouldRetry(appToUpdate) {
@@ -667,7 +595,6 @@
 			appToUpdate.Status.AppState.State = v1beta2.PendingRerunState
 		}
 	case v1beta2.InvalidatingState:
->>>>>>> 6f35a115
 		// Invalidate the current run and enqueue the SparkApplication for re-submission.
 		if err := c.deleteSparkResources(appToUpdate); err != nil {
 			glog.Errorf("failed to delete resources associated with SparkApplication %s/%s: %v",
@@ -675,14 +602,8 @@
 			return err
 		}
 		c.clearStatus(&appToUpdate.Status)
-<<<<<<< HEAD
-		appToUpdate.Status.AppState.State = v1beta1.PendingRerunState
-	case v1beta1.PendingRerunState:
-		// The application is pending being re-submitted to run.
-=======
 		appToUpdate.Status.AppState.State = v1beta2.PendingRerunState
 	case v1beta2.PendingRerunState:
->>>>>>> 6f35a115
 		glog.V(2).Infof("SparkApplication %s/%s pending rerun", appToUpdate.Namespace, appToUpdate.Name)
 		if c.validateSparkResourceDeletion(appToUpdate) {
 			glog.V(2).Infof("Resources for SparkApplication %s/%s successfully deleted", appToUpdate.Namespace, appToUpdate.Name)
@@ -690,12 +611,7 @@
 			c.clearStatus(&appToUpdate.Status)
 			appToUpdate = c.submitSparkApplication(appToUpdate)
 		}
-<<<<<<< HEAD
-	case v1beta1.SubmittedState, v1beta1.RunningState, v1beta1.UnknownState:
-		// In all other states, simply check and update the application state.
-=======
 	case v1beta2.SubmittedState, v1beta2.RunningState, v1beta2.UnknownState:
->>>>>>> 6f35a115
 		if err := c.getAndUpdateAppState(appToUpdate); err != nil {
 			return err
 		}
@@ -749,39 +665,15 @@
 		}
 	}
 
-<<<<<<< HEAD
-	driverPodName := getDriverPodName(app)
-	submissionID := uuid.New().String()
-	submissionCmdArgs, err := buildSubmissionCommandArgs(app, driverPodName, submissionID)
-	if err != nil {
-		app.Status = v1beta1.SparkApplicationStatus{
-			AppState: v1beta1.ApplicationState{
-				State:        v1beta1.FailedSubmissionState,
-				ErrorMessage: err.Error(),
-			},
-=======
 	// Use batch scheduler to perform scheduling task before submitting.
 	if needScheduling, scheduler := c.shouldDoBatchScheduling(app); needScheduling {
 		err := scheduler.DoBatchSchedulingOnSubmission(app)
 		if err != nil {
 			glog.Errorf("failed to process batch scheduler BeforeSubmitSparkApplication with error %v", err)
 			return app
->>>>>>> 6f35a115
-		}
-	}
-
-<<<<<<< HEAD
-	_, err = c.subJobManager.createSubmissionJob(newSubmission(submissionCmdArgs, app))
-	if err != nil {
-		if !errors.IsAlreadyExists(err) {
-			app.Status = v1beta1.SparkApplicationStatus{
-				AppState: v1beta1.ApplicationState{
-					State:        v1beta1.FailedSubmissionState,
-					ErrorMessage: err.Error(),
-				},
-			}
-		}
-=======
+		}
+	}
+
 	submissionID, driverPodName, err := c.subJobManager.createSubmissionJob(app)
 	if err != nil {
 		if !errors.IsAlreadyExists(err) {
@@ -794,24 +686,16 @@
 			}
 		}
 		c.recordSparkApplicationEvent(app)
->>>>>>> 6f35a115
 		return app
 	}
 
 	glog.Infof("SparkApplication %s/%s has been submitted", app.Namespace, app.Name)
-<<<<<<< HEAD
-	app.Status = v1beta1.SparkApplicationStatus{
-		SubmissionID: submissionID,
-		DriverInfo:   v1beta1.DriverInfo{PodName: driverPodName},
-		AppState:     v1beta1.ApplicationState{State: v1beta1.PendingSubmissionState},
-=======
 	app.Status = v1beta2.SparkApplicationStatus{
 		SubmissionID:       submissionID,
 		DriverInfo:         v1beta2.DriverInfo{PodName: driverPodName},
 		AppState:           v1beta2.ApplicationState{State: v1beta2.PendingSubmissionState},
 		SubmissionAttempts: app.Status.SubmissionAttempts + 1,
 		ExecutionAttempts:  app.Status.ExecutionAttempts + 1,
->>>>>>> 6f35a115
 	}
 
 	c.recordSparkApplicationEvent(app)
@@ -819,11 +703,7 @@
 	return app
 }
 
-<<<<<<< HEAD
-func (c *Controller) createSparkUIResources(app *v1beta1.SparkApplication) {
-=======
 func (c *Controller) createSparkUIResources(app *v1beta2.SparkApplication) {
->>>>>>> 6f35a115
 	service, err := createSparkUIService(app, c.kubeClient)
 	if err != nil {
 		glog.Errorf("failed to create UI service for SparkApplication %s/%s: %v", app.Namespace, app.Name, err)
@@ -843,8 +723,6 @@
 			app.Status.DriverInfo.WebUIIngressName = ingress.ingressName
 		}
 	}
-<<<<<<< HEAD
-=======
 }
 
 func (c *Controller) shouldDoBatchScheduling(app *v1beta2.SparkApplication) (bool, schedulerinterface.BatchScheduler) {
@@ -858,7 +736,6 @@
 		return false, nil
 	}
 	return scheduler.ShouldSchedule(app), scheduler
->>>>>>> 6f35a115
 }
 
 func (c *Controller) updateApplicationStatusWithRetries(
@@ -942,11 +819,7 @@
 }
 
 // Delete the driver pod and optional UI resources (Service/Ingress) created for the application.
-<<<<<<< HEAD
-func (c *Controller) deleteSparkResources(app *v1beta1.SparkApplication) error {
-=======
 func (c *Controller) deleteSparkResources(app *v1beta2.SparkApplication) error {
->>>>>>> 6f35a115
 	err := c.subJobManager.deleteSubmissionJob(app)
 	if err != nil && !errors.IsNotFound(err) {
 		return err
@@ -998,11 +871,7 @@
 }
 
 // Validate that any Spark resources (driver/Service/Ingress) created for the application have been deleted.
-<<<<<<< HEAD
-func (c *Controller) validateSparkResourceDeletion(app *v1beta1.SparkApplication) bool {
-=======
 func (c *Controller) validateSparkResourceDeletion(app *v1beta2.SparkApplication) bool {
->>>>>>> 6f35a115
 	_, err := c.subJobManager.getSubmissionJob(app)
 	if err == nil || !errors.IsNotFound(err) {
 		return false
@@ -1057,22 +926,14 @@
 			"SparkApplicationAdded",
 			"SparkApplication %s was added, enqueuing it for submission",
 			app.Name)
-<<<<<<< HEAD
-	case v1beta1.PendingSubmissionState:
-=======
 	case v1beta2.PendingSubmissionState:
->>>>>>> 6f35a115
 		c.recorder.Eventf(
 			app,
 			apiv1.EventTypeNormal,
 			"SubmissionJobCreated",
 			"Submission Job for SparkApplication %s was created",
 			app.Name)
-<<<<<<< HEAD
-	case v1beta1.SubmittedState:
-=======
 	case v1beta2.SubmittedState:
->>>>>>> 6f35a115
 		c.recorder.Eventf(
 			app,
 			apiv1.EventTypeNormal,
