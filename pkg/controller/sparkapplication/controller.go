--- conflicted
+++ resolved
@@ -46,22 +46,15 @@
 	crdscheme "github.com/GoogleCloudPlatform/spark-on-k8s-operator/pkg/client/clientset/versioned/scheme"
 	crdinformers "github.com/GoogleCloudPlatform/spark-on-k8s-operator/pkg/client/informers/externalversions"
 	crdlisters "github.com/GoogleCloudPlatform/spark-on-k8s-operator/pkg/client/listers/sparkoperator.k8s.io/v1beta1"
+	"github.com/GoogleCloudPlatform/spark-on-k8s-operator/pkg/config"
 	"github.com/GoogleCloudPlatform/spark-on-k8s-operator/pkg/util"
 )
 
 const (
-<<<<<<< HEAD
-	sparkExecutorIDLabel      = "spark-exec-id"
-	podAlreadyExistsErrorCode = "code=409"
-	queueTokenRefillRate      = 50
-	queueTokenBucketSize      = 500
-	maximumUpdateRetries      = 3
-=======
 	sparkExecutorIDLabel = "spark-exec-id"
 	queueTokenRefillRate = 50
 	queueTokenBucketSize = 500
 	maximumUpdateRetries = 3
->>>>>>> d28a4481
 )
 
 var (
@@ -306,14 +299,6 @@
 	return nil, nil
 }
 
-<<<<<<< HEAD
-// getAndUpdateAppState lists the driver and executor pods of the application
-// and updates the application state based on the current phase of the pods.
-func (c *Controller) getAndUpdateAppState(app *v1beta1.SparkApplication) error {
-	// Fetch all the pods for the current run of the application.
-	selector := labels.SelectorFromSet(labels.Set(getResourceLabels(app)))
-	pods, err := c.podLister.Pods(app.Namespace).List(selector)
-=======
 // getAndUpdateDriverState finds the driver pod of the application
 // and updates the driver state based on the current phase of the pod.
 func (c *Controller) getAndUpdateDriverState(app *v1beta1.SparkApplication) error {
@@ -323,56 +308,10 @@
 	}
 
 	driverPod, err := c.getDriverPod(app)
->>>>>>> d28a4481
 	if err != nil {
 		return err
 	}
 
-<<<<<<< HEAD
-	var currentDriverState *driverState
-	executorStateMap := make(map[string]v1beta1.ExecutorState)
-	var executorApplicationID string
-	for _, pod := range pods {
-		if util.IsDriverPod(pod) {
-			currentDriverState = &driverState{
-				podName:            pod.Name,
-				nodeName:           pod.Spec.NodeName,
-				podPhase:           pod.Status.Phase,
-				sparkApplicationID: getSparkApplicationID(pod),
-			}
-			if pod.Status.Phase == apiv1.PodSucceeded || pod.Status.Phase == apiv1.PodFailed {
-				currentDriverState.completionTime = metav1.Now()
-			}
-		}
-		if util.IsExecutorPod(pod) {
-			newState := podPhaseToExecutorState(pod.Status.Phase)
-			oldState, exists := app.Status.ExecutorState[pod.Name]
-			// Only record an executor event if the executor state is new or it has changed.
-			if !exists || newState != oldState {
-				c.recordExecutorEvent(app, newState, pod.Name)
-			}
-			executorStateMap[pod.Name] = newState
-
-			if executorApplicationID == "" {
-				executorApplicationID = getSparkApplicationID(pod)
-			}
-		}
-	}
-
-	if currentDriverState != nil {
-		newState := driverPodPhaseToApplicationState(currentDriverState.podPhase)
-		// Only record a driver event if the application state (derived from the driver pod phase) has changed.
-		if newState != app.Status.AppState.State {
-			c.recordDriverEvent(app, currentDriverState.podPhase, currentDriverState.podName)
-		}
-		if newState != v1beta1.UnknownState {
-			app.Status.DriverInfo.PodName = currentDriverState.podName
-			app.Status.SparkApplicationID = currentDriverState.sparkApplicationID
-			if currentDriverState.nodeName != "" {
-				if nodeIP := c.getNodeExternalIP(currentDriverState.nodeName); nodeIP != "" {
-					app.Status.DriverInfo.WebUIAddress = fmt.Sprintf("%s:%d", nodeIP, app.Status.DriverInfo.WebUIPort)
-				}
-=======
 	if driverPod == nil {
 		app.Status.AppState.ErrorMessage = "Driver Pod not found"
 		app.Status.AppState.State = v1beta1.FailingState
@@ -425,7 +364,6 @@
 			// Only record an executor event if the executor state is new or it has changed.
 			if !exists || newState != oldState {
 				c.recordExecutorEvent(app, newState, pod.Name)
->>>>>>> d28a4481
 			}
 			executorStateMap[pod.Name] = newState
 
@@ -433,19 +371,6 @@
 				executorApplicationID = getSparkApplicationID(pod)
 			}
 		}
-<<<<<<< HEAD
-		app.Status.AppState.State = newState
-	} else {
-		glog.Warningf("driver not found for SparkApplication: %s/%s", app.Namespace, app.Name)
-		// The application has not terminated and has a recorded driver Pod, but no driver Pod was found for it.
-		// This is likely because the driver Pod was deleted. In this case, set the application state to FailingState.
-		if app.Status.TerminationTime.IsZero() && app.Status.DriverInfo.PodName != "" {
-			app.Status.AppState.ErrorMessage = "Driver Pod not found"
-			app.Status.AppState.State = v1beta1.FailingState
-			app.Status.TerminationTime = metav1.Now()
-		}
-=======
->>>>>>> d28a4481
 	}
 
 	// ApplicationID label can be different on driver/executors. Prefer executor ApplicationID if set.
@@ -570,11 +495,6 @@
 	case v1beta1.NewState:
 		// Try submitting the application to run.
 		c.recordSparkApplicationEvent(appToUpdate)
-<<<<<<< HEAD
-		appToUpdate = c.submitSparkApplication(appToUpdate)
-	case v1beta1.PendingSubmissionState:
-		succeeded, err := c.subJobManager.hasJobSucceeded(appToUpdate)
-=======
 		if err := c.validateSparkApplication(appToUpdate); err != nil {
 			appToUpdate.Status.AppState.State = v1beta1.FailedState
 			appToUpdate.Status.AppState.ErrorMessage = err.Error()
@@ -584,7 +504,6 @@
 	case v1beta1.PendingSubmissionState:
 		// Check the status of the submission Job and set the application status accordingly.
 		succeeded, completionTime, err := c.subJobManager.hasJobSucceeded(appToUpdate)
->>>>>>> d28a4481
 		if err != nil {
 			return err
 		}
@@ -592,14 +511,6 @@
 			if *succeeded {
 				c.createSparkUIResources(appToUpdate)
 				appToUpdate.Status.AppState.State = v1beta1.SubmittedState
-<<<<<<< HEAD
-				appToUpdate.Status.ExecutionAttempts += 1
-			} else {
-				// Since we delegate submission retries to the Kubernetes Job controller, the fact that the
-				// submission Job failed means all the retires of the Job failed. So we set the application
-				// state to Failed, which is a termination state.
-				appToUpdate.Status.AppState.State = v1beta1.FailedState
-=======
 				appToUpdate.Status.ExecutionAttempts++
 				if completionTime != nil {
 					appToUpdate.Status.SubmissionTime = *completionTime
@@ -609,7 +520,6 @@
 				// submission Job failed means all the submission attempts failed. So we set the application
 				// state to FailedSubmission, which is a terminal state.
 				appToUpdate.Status.AppState.State = v1beta1.FailedSubmissionState
->>>>>>> d28a4481
 			}
 		}
 	case v1beta1.SucceedingState:
@@ -642,7 +552,6 @@
 			appToUpdate.Status.AppState.State = v1beta1.PendingRerunState
 		}
 	case v1beta1.FailedSubmissionState:
-<<<<<<< HEAD
 		if !shouldRetry(appToUpdate) {
 			// App will never be retried. Move to terminal FailedState.
 			appToUpdate.Status.AppState.State = v1beta1.FailedState
@@ -650,9 +559,7 @@
 		} else if hasRetryIntervalPassed(appToUpdate.Spec.RestartPolicy.OnSubmissionFailureRetryInterval, appToUpdate.Status.SubmissionAttempts, appToUpdate.Status.SubmissionTime) {
 			appToUpdate = c.submitSparkApplication(appToUpdate)
 		}
-=======
 		c.recordSparkApplicationEvent(appToUpdate)
->>>>>>> d28a4481
 	case v1beta1.InvalidatingState:
 		// Invalidate the current run and enqueue the SparkApplication for re-submission.
 		if err := c.deleteSparkResources(appToUpdate); err != nil {
@@ -666,19 +573,13 @@
 		// The application is pending being re-submitted to run.
 		glog.V(2).Infof("SparkApplication %s/%s pending rerun", appToUpdate.Namespace, appToUpdate.Name)
 		if c.validateSparkResourceDeletion(appToUpdate) {
-<<<<<<< HEAD
-=======
 			glog.V(2).Infof("Resources for SparkApplication %s/%s successfully deleted", appToUpdate.Namespace, appToUpdate.Name)
->>>>>>> d28a4481
 			c.recordSparkApplicationEvent(appToUpdate)
 			c.clearStatus(&appToUpdate.Status)
 			appToUpdate = c.submitSparkApplication(appToUpdate)
 		}
 	case v1beta1.SubmittedState, v1beta1.RunningState, v1beta1.UnknownState:
-<<<<<<< HEAD
-=======
 		// In all other states, simply check and update the application state.
->>>>>>> d28a4481
 		if err := c.getAndUpdateAppState(appToUpdate); err != nil {
 			return err
 		}
@@ -721,14 +622,9 @@
 		}
 	}
 
-<<<<<<< HEAD
-	submissionID := uuid.New().String()
-	submissionCmdArgs, err := buildSubmissionCommandArgs(appToSubmit, submissionID)
-=======
 	driverPodName := getDriverPodName(app)
 	submissionID := uuid.New().String()
 	submissionCmdArgs, err := buildSubmissionCommandArgs(app, driverPodName, submissionID)
->>>>>>> d28a4481
 	if err != nil {
 		app.Status = v1beta1.SparkApplicationStatus{
 			AppState: v1beta1.ApplicationState{
@@ -739,11 +635,7 @@
 		return app
 	}
 
-<<<<<<< HEAD
-	_, err = c.subJobManager.createSubmissionJob(newSubmission(submissionCmdArgs, appToSubmit))
-=======
 	_, err = c.subJobManager.createSubmissionJob(newSubmission(submissionCmdArgs, app))
->>>>>>> d28a4481
 	if err != nil {
 		if !errors.IsAlreadyExists(err) {
 			app.Status = v1beta1.SparkApplicationStatus{
@@ -757,15 +649,9 @@
 	}
 	glog.Infof("Submission Job for SparkApplication %s/%s has been created", app.Namespace, app.Name)
 	app.Status = v1beta1.SparkApplicationStatus{
-<<<<<<< HEAD
-		SubmissionID:   submissionID,
-		AppState:       v1beta1.ApplicationState{State: v1beta1.PendingSubmissionState},
-		SubmissionTime: metav1.Now(),
-=======
 		SubmissionID: submissionID,
 		DriverInfo:   v1beta1.DriverInfo{PodName: driverPodName},
 		AppState:     v1beta1.ApplicationState{State: v1beta1.PendingSubmissionState},
->>>>>>> d28a4481
 	}
 
 	c.recordSparkApplicationEvent(app)
@@ -781,12 +667,8 @@
 	}
 
 	app.Status.DriverInfo.WebUIServiceName = service.serviceName
-<<<<<<< HEAD
-	app.Status.DriverInfo.WebUIPort = service.nodePort
-=======
 	app.Status.DriverInfo.WebUIAddress = fmt.Sprintf("%s:%d", service.serviceIP, app.Status.DriverInfo.WebUIPort)
 	app.Status.DriverInfo.WebUIPort = service.servicePort
->>>>>>> d28a4481
 	// Create UI Ingress if ingress-format is set.
 	if c.ingressURLFormat != "" {
 		ingress, err := createSparkUIIngress(app, *service, c.ingressURLFormat, c.kubeClient)
@@ -1047,13 +929,8 @@
 func (c *Controller) clearStatus(status *v1beta1.SparkApplicationStatus) {
 	if status.AppState.State == v1beta1.InvalidatingState {
 		status.SparkApplicationID = ""
-<<<<<<< HEAD
-		status.SubmissionAttempts = 0
-		status.ExecutionAttempts = 0
-=======
 		status.ExecutionAttempts = 0
 		status.SubmissionTime = metav1.Time{}
->>>>>>> d28a4481
 		status.TerminationTime = metav1.Time{}
 		status.ExecutorState = nil
 	} else if status.AppState.State == v1beta1.PendingRerunState {
