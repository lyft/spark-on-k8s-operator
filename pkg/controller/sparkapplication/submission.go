--- conflicted
+++ resolved
@@ -94,12 +94,9 @@
 			fmt.Sprintf("%s=%s", config.SparkMemoryOverheadFactor, *app.Spec.MemoryOverheadFactor))
 	}
 
-<<<<<<< HEAD
-=======
 	// Operator triggered spark-submit should never wait for App completion
 	args = append(args, "--conf", fmt.Sprintf("%s=false", config.SparkWaitAppCompletion))
 
->>>>>>> 90e246fa
 	if app.Spec.SparkConfigMap != nil {
 		args = append(args, "--conf", config.GetDriverAnnotationOption(config.SparkConfigMapAnnotation,
 			*app.Spec.SparkConfigMap))
