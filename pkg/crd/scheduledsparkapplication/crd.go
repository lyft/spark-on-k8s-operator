--- conflicted
+++ resolved
@@ -152,16 +152,6 @@
 										},
 									},
 								},
-<<<<<<< HEAD
-=======
-								"maxSubmissionRetries": {
-									Type:    "integer",
-									Minimum: float64Ptr(1),
-								},
-								"submissionRetryInterval": {
-									Type:    "integer",
-									Minimum: float64Ptr(1),
-								},
 								"pythonVersion": {
 									Enum: []apiextensionsv1beta1.JSON{
 										{Raw: []byte(`"2"`)},
@@ -181,7 +171,6 @@
 										},
 									},
 								},
->>>>>>> 90e246fa
 							},
 						},
 					},
