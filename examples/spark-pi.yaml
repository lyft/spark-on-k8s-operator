#
# Copyright 2017 Google LLC
#
# Licensed under the Apache License, Version 2.0 (the "License");
# you may not use this file except in compliance with the License.
# You may obtain a copy of the License at
#
#     https://www.apache.org/licenses/LICENSE-2.0
#
# Unless required by applicable law or agreed to in writing, software
# distributed under the License is distributed on an "AS IS" BASIS,
# WITHOUT WARRANTIES OR CONDITIONS OF ANY KIND, either express or implied.
# See the License for the specific language governing permissions and
# limitations under the License.

apiVersion: "sparkoperator.k8s.io/v1beta2"
kind: SparkApplication
metadata:
  name: spark-pi
  namespace: default
spec:
  type: Scala
  mode: cluster
  image: "gcr.io/spark-operator/spark:v2.4.5"
  imagePullPolicy: Always
  mainClass: org.apache.spark.examples.SparkPi
  mainApplicationFile: "local:///opt/spark/examples/jars/spark-examples_2.11-2.4.5.jar"
  sparkVersion: "2.4.5"
  restartPolicy:
    type: Never
  serviceAccount: spark  
  volumes:
    - name: "test-volume"
      hostPath:
        path: "/tmp"
        type: Directory
  driver:
    cores: 1
    coreLimit: "1200m"
    memory: "512m"
    labels:
<<<<<<< HEAD
      version: 2.4.0
=======
      version: 2.4.5
>>>>>>> 6f35a115
    volumeMounts:
      - name: "test-volume"
        mountPath: "/tmp"
  executor:
    cores: 1
    instances: 1
    memory: "512m"
    labels:
      version: 2.4.5
    volumeMounts:
      - name: "test-volume"
        mountPath: "/tmp"<|MERGE_RESOLUTION|>--- conflicted
+++ resolved
@@ -39,11 +39,7 @@
     coreLimit: "1200m"
     memory: "512m"
     labels:
-<<<<<<< HEAD
-      version: 2.4.0
-=======
       version: 2.4.5
->>>>>>> 6f35a115
     volumeMounts:
       - name: "test-volume"
         mountPath: "/tmp"
