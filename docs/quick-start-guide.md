--- conflicted
+++ resolved
@@ -156,19 +156,14 @@
   Normal  SparkApplicationTerminated  4m    spark-operator  SparkApplication spark-pi terminated with state: COMPLETED
 ```
 
-<<<<<<< HEAD
 The Spark Operator submits the Spark Pi example to run once it receives an event indicating the `SparkApplication` 
-object was added.
+object was added. 
 
 This operator branch is built on [Spark 2.2 fork with Kubernetes support](https://github.com/apache-spark-on-k8s/spark) which supports PySpark executions. To run the PySpark Spark Pi example, run the following command:
 
 ```bash
 $ kubectl apply -f examples/spark-pi-py.yaml
 ```
-=======
-The Spark Operator submits the Spark Pi example to run once it receives an event indicating the `SparkApplication`
-object was added.
->>>>>>> 60962eaf
 
 ## Using the Initializer
 
