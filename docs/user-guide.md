--- conflicted
+++ resolved
@@ -22,14 +22,9 @@
     * [Using Secrets As Environment Variables](#using-secrets-as-environment-variables)
     * [Using Image Pull Secrets](#using-image-pull-secrets)
     * [Using Pod Affinity](#using-pod-affinity)
-<<<<<<< HEAD
-    * [Adding Tolerations](#adding-tolerations)
-    * [Using Pod Security Context](#using-pod-security-context)
-=======
     * [Using Tolerations](#using-tolerations)
     * [Using Pod Security Context](#using-pod-security-context)
     * [Using Sidecar Containers](#using-sidecar-containers)
->>>>>>> d28a4481
     * [Python Support](#python-support)
     * [Monitoring](#monitoring) 
 * [Working with SparkApplications](#working-with-sparkapplications)
@@ -378,8 +373,6 @@
 Note that the mutating admission webhook is needed to use this feature. Please refer to the 
 [Quick Start Guide](quick-start-guide.md) on how to enable the mutating admission webhook.
 
-<<<<<<< HEAD
-=======
 ### Using Sidecar Containers
 
 A `SparkApplication` can specify one or more optional sidecar containers for the driver or executor pod, using the optional field `.spec.driver.sidecars` or `.spec.executor.containers`. The specification of each sidecar container follows the [Container](https://kubernetes.io/docs/reference/generated/kubernetes-api/v1.14/#container-v1-core) API definition. Below is an example:
@@ -419,7 +412,6 @@
 Note that the mutating admission webhook is needed to use this feature. Please refer to the 
 [Quick Start Guide](quick-start-guide.md) on how to enable the mutating admission webhook.
 
->>>>>>> d28a4481
 ### Python Support
 
 Python support can be enabled by setting `.spec.mainApplicationFile` with path to your python application. Optionaly, the `.spec.pythonVersion` field can be used to set the major Python version of the docker image used to run the driver and executor containers. Below is an example showing part of a `SparkApplication` specification:
