[![Build Status](https://travis-ci.org/GoogleCloudPlatform/spark-on-k8s-operator.svg?branch=master)](https://travis-ci.org/GoogleCloudPlatform/spark-on-k8s-operator.svg?branch=master)
[![Go Report Card](https://goreportcard.com/badge/github.com/GoogleCloudPlatform/spark-on-k8s-operator)](https://goreportcard.com/report/github.com/GoogleCloudPlatform/spark-on-k8s-operator)

**This is not an officially supported Google product.**

## Community

* Join our [Slack](https://kubernetes.slack.com/messages/CALBDHMTL) channel.
* Check out [who is using the Spark Operator](docs/who-is-using.md).

## Project Status

**Project status:** *alpha* 

Spark Operator is still under active development. Backward compatibility of the APIs is not guaranteed for alpha releases.

Customization of Spark pods, e.g., mounting arbitrary volumes and setting pod affinity, is currently experimental and implemented using a Kubernetes
[Mutating Admission Webhook](https://kubernetes.io/docs/reference/access-authn-authz/extensible-admission-controllers/), which became beta in Kubernetes 1.9. 
The mutating admission webhook is disabled by default but can be enabled if there are needs for pod customization. Check out the [Quick Start Guide](docs/quick-start-guide.md#using-the-mutating-admission-webhook) 
on how to enable the webhook.

## Prerequisites

* Version >= 1.8 of Kubernetes.
* Version >= 1.9 of Kubernetes if **using the mutating admission webhook for Spark pod customization**.

Spark Operator relies on [garbage collection](https://kubernetes.io/docs/concepts/workloads/controllers/garbage-collection/) support for custom resources that is available in Kubernetes 1.8+ 
and **optionally** the [Mutating Admission Webhook](https://kubernetes.io/docs/reference/access-authn-authz/extensible-admission-controllers/) which is available in Kubernetes 1.9+.

**Due to this [bug](https://github.com/kubernetes/kubernetes/issues/56018) in Kubernetes 1.9 and earlier, CRD objects with
escaped quotes (e.g., `spark.ui.port\"`) in map keys can cause serialization problems in the API server. So please pay
extra attention to make sure no offending escaping is in your `SparkAppliction` CRD objects, particularly if you use 
Kubernetes prior to 1.10.**

## Get Started

Get started quickly with the Spark Operator using the [Quick Start Guide](docs/quick-start-guide.md). 

If you are running the Spark Operator on Google Kubernetes Engine and want to use Google Cloud Storage (GCS) and/or BigQuery for reading/writing data, also refer to the [GCP guide](docs/gcp.md).

For more information, check the [Design](docs/design.md), [API Specification](docs/api.md) and detailed [User Guide](docs/user-guide.md).

## Overview

Spark Operator aims to make specifying and running [Spark](https://github.com/apache/spark) 
applications as easy and idiomatic as running other workloads on Kubernetes. It uses 
[Kubernetes custom resources](https://kubernetes.io/docs/concepts/extend-kubernetes/api-extension/custom-resources/) 
for specifying, running, and surfacing status of Spark applications. For a complete reference of the custom resource definitions, 
please refer to the [API Definition](docs/api.md). For details on its design, please refer to the [design doc](docs/design.md). 
It requires Spark 2.3 and above that supports Kubernetes as a native scheduler backend.

Spark Operator currently supports the following list of features:

<<<<<<< HEAD
* This branch specifically supports [Spark 2.2 fork with Kubernetes support](https://github.com/apache-spark-on-k8s/spark) to add support for PySpark. This branch will be deprecated once PySpark support is added in Spark 2.4.
* Enables declarative application specification and management of applications by manipulating `SparkApplication` resources. 
=======
* Supports Spark 2.3 and up.
* Enables declarative application specification and management of applications through custom resources. 
>>>>>>> 1e7918c8
* Automatically runs `spark-submit` on behalf of users for each `SparkApplication` eligible for submission.
* Provides native [cron](https://en.wikipedia.org/wiki/Cron) support for running scheduled applications.
* Supports customization of Spark pods beyond what Spark natively is able to do through the mutating admission webhook, e.g., mounting ConfigMaps and volumes, and setting pod affinity/anti-affinity.
* Supports automatic application re-submission for updated `SparkAppliation` objects with updated specification.
* Supports automatic application restart with a configurable restart policy.
* Supports automatic retries of failed submissions with optional linear back-off.
* Supports mounting local Hadoop configuration as a Kubernetes ConfigMap automatically via `sparkctl`.
* Supports automatically staging local application dependencies to Google Cloud Storage (GCS) via `sparkctl`.
* Supports collecting and exporting application metrics to Prometheus. 

## Motivations

This approach is completely different than the one that has the submission client creates a CRD object. Having externally 
created and managed CRD objects offer the following benefits:
* Things like creating namespaces and setting up RBAC roles and resource quotas represent a separate concern and are better 
done before applications get submitted.
* With the external CRD controller submitting applications on behalf of users, they don't need to deal with the submission 
process and the `spark-submit` command. Instead, the focus is shifted from thinking about commands to thinking about declarative 
YAML files describing Spark applications that can be easily version controlled. 
* Externally created CRD objects make it easier to integrate Spark application submission and monitoring with users' existing 
pipelines and tooling on Kubernetes.
* Internally created CRD objects are good for capturing and communicating application/executor status to the users, but not 
for driver/executor pod configuration/customization as very likely it needs external input. Such external input most likely 
need additional command-line options to get passed in.

Additionally, keeping the CRD implementation outside the Spark repository gives us a lot of flexibility in terms of 
functionality to add to the CRD controller. We also have full control over code review and release process.<|MERGE_RESOLUTION|>--- conflicted
+++ resolved
@@ -51,13 +51,8 @@
 
 Spark Operator currently supports the following list of features:
 
-<<<<<<< HEAD
 * This branch specifically supports [Spark 2.2 fork with Kubernetes support](https://github.com/apache-spark-on-k8s/spark) to add support for PySpark. This branch will be deprecated once PySpark support is added in Spark 2.4.
-* Enables declarative application specification and management of applications by manipulating `SparkApplication` resources. 
-=======
-* Supports Spark 2.3 and up.
 * Enables declarative application specification and management of applications through custom resources. 
->>>>>>> 1e7918c8
 * Automatically runs `spark-submit` on behalf of users for each `SparkApplication` eligible for submission.
 * Provides native [cron](https://en.wikipedia.org/wiki/Cron) support for running scheduled applications.
 * Supports customization of Spark pods beyond what Spark natively is able to do through the mutating admission webhook, e.g., mounting ConfigMaps and volumes, and setting pod affinity/anti-affinity.
